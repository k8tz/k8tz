# Default values for k8tz.

replicaCount: 1

namespace: k8tz
injectionStrategy: initContainer
timezone: UTC
injectAll: true
<<<<<<< HEAD
cronJobTimeZone: true # requires kubernetes >=1.24.0-beta.0 with 'CronJobTimeZone' feature gate enabled (alpha)
=======
cronJobTimeZone: false
>>>>>>> 6b6cff8e

webhook:
  failurePolicy: Fail

  crtPEM: |

  keyPEM: |

  caBundle: |

image:
  repository: quay.io/k8tz/k8tz
  pullPolicy: IfNotPresent
  # Overrides the image tag whose default is the chart appVersion.
  tag: ""

imagePullSecrets: []
nameOverride: ""
fullnameOverride: ""

serviceAccount:
  # Annotations to add to the service account
  annotations: {}
  # The name of the service account to use.
  # If empty, a name is generated using the fullname template
  name: ""

podAnnotations: {}

podSecurityContext: {}
  # fsGroup: 2000

securityContext: {}
  # capabilities:
  #   drop:
  #   - ALL
  # readOnlyRootFilesystem: true
  # runAsNonRoot: true
  # runAsUser: 1000

service:
  type: ClusterIP
  port: 443

resources: {}
  # We usually recommend not to specify default resources and to leave this as a conscious
  # choice for the user. This also increases chances charts run on environments with little
  # resources, such as Minikube. If you do want to specify resources, uncomment the following
  # lines, adjust them as necessary, and remove the curly braces after 'resources:'.
  # limits:
  #   cpu: 100m
  #   memory: 128Mi
  # requests:
  #   cpu: 100m
  #   memory: 128Mi

nodeSelector: {}

tolerations: []

affinity: {}<|MERGE_RESOLUTION|>--- conflicted
+++ resolved
@@ -6,11 +6,7 @@
 injectionStrategy: initContainer
 timezone: UTC
 injectAll: true
-<<<<<<< HEAD
-cronJobTimeZone: true # requires kubernetes >=1.24.0-beta.0 with 'CronJobTimeZone' feature gate enabled (alpha)
-=======
-cronJobTimeZone: false
->>>>>>> 6b6cff8e
+cronJobTimeZone: false # requires kubernetes >=1.24.0-beta.0 with 'CronJobTimeZone' feature gate enabled (alpha)
 
 webhook:
   failurePolicy: Fail
