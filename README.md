--- conflicted
+++ resolved
@@ -68,11 +68,7 @@
 | timezone | The default timezone to inject | UTC |
 | injectionStrategy | The default injection strategy to use | initContainer |
 | injectAll | If true, timezone will be injected to the pod even when there is no annotation with explicit injection request. When false, the `k8tz.io/inject: true` annotation is required | true |
-<<<<<<< HEAD
-| cronJobTimeZone | Enable injection of `timeZone` field to `CronJob`s (alpha). Requires kubernetes >=1.24.0-beta.0 with [`CronJobTimeZone`](https://github.com/kubernetes/enhancements/blob/aad71056d33eccf3845b73670106f06a9e74fec6/keps/sig-apps/3140-TimeZone-support-in-CronJob/README.md) feature gate enabled | false |
-=======
 | cronJobTimeZone | Enable injection of `timeZone` field to `CronJob`s[^1] | false |
->>>>>>> 6b6cff8e
 | image.repository | The image repository for the admission controller and bootstrap image | quay.io/k8tz/k8tz |
 | image.pullPolicy | Admission controller image pull policy | IfNotPresent |
 | image.tag | The image tag for the admission controller and bootstrap image. The default is the chart appVersion | - |
